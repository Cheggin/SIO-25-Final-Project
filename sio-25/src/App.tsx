<<<<<<< HEAD
import { useState, useEffect, useCallback } from 'react';
=======
import { useState, useEffect, useCallback, Suspense } from 'react';
>>>>>>> 54238d53
import type { DisasterLocation } from './types/disaster';
import type { FilterState } from './components/FilterBar';
import Globe from './components/Globe';
import DisasterPanel from './components/DisasterPanel';
import FilterBar from './components/FilterBar';
import { EmdatService } from './services/emdatService';
import { Globe as GlobeIcon, RefreshCw, AlertTriangle } from 'lucide-react';
import './App.css';

function App() {
  const [disasters, setDisasters] = useState<DisasterLocation[]>([]);
  const [filteredDisasters, setFilteredDisasters] = useState<DisasterLocation[]>([]);
  const [selectedDisaster, setSelectedDisaster] = useState<DisasterLocation | null>(null);
  const [isLoading, setIsLoading] = useState(true);
  const [filters, setFilters] = useState<FilterState>({
    types: [],
    severities: [],
    dateRange: { start: null, end: null },
  });


<<<<<<< HEAD
  useEffect(() => {
    const loadEmdatData = async () => {
      setIsLoading(true);
      try {
        const emdatDisasters = await EmdatService.loadFromFile('/emdat-data.xlsx');
        
        // Show all disasters from 2024-2025
        const disasters2024onwards = emdatDisasters.filter(disaster => {
          const disasterYear = new Date(disaster.date).getFullYear();
          return disasterYear >= 2024;
        });
        
        console.log(`Loaded ${disasters2024onwards.length} disasters from 2024-2025`);
        setDisasters(disasters2024onwards);
      } catch (error) {
        console.error('Error loading EMDAT data:', error);
        setDisasters([]);
      } finally {
        setIsLoading(false);
      }
    };

    loadEmdatData();
  }, []);

=======
>>>>>>> 54238d53
  const applyFilters = useCallback(() => {
    let filtered = [...disasters];

    if (filters.types.length > 0) {
      filtered = filtered.filter(d => filters.types.includes(d.type));
    }

    if (filters.severities.length > 0) {
      filtered = filtered.filter(d => filters.severities.includes(d.severity));
    }

    if (filters.dateRange.start) {
      filtered = filtered.filter(d => new Date(d.date) >= filters.dateRange.start!);
    }

    if (filters.dateRange.end) {
      filtered = filtered.filter(d => new Date(d.date) <= filters.dateRange.end!);
    }

    setFilteredDisasters(filtered);
  }, [disasters, filters]);

  useEffect(() => {
    applyFilters();
<<<<<<< HEAD
  }, [disasters, filters, applyFilters]);
=======
  }, [applyFilters]);
>>>>>>> 54238d53

  const handleRefreshData = async () => {
    setIsLoading(true);
    try {
      // Reload EMDAT data
      const emdatDisasters = await EmdatService.loadFromFile('/emdat-data.xlsx');
      
      // Show all disasters from 2024-2025
      const disasters2024onwards = emdatDisasters.filter(disaster => {
        const disasterYear = new Date(disaster.date).getFullYear();
        return disasterYear >= 2024;
      });
      
      console.log(`Refreshed: ${disasters2024onwards.length} disasters from 2024-2025`);
      setDisasters(disasters2024onwards);
    } catch (error) {
      console.error('Error refreshing disasters:', error);
    } finally {
      setIsLoading(false);
    }
  };

  const handleDisasterClick = (disaster: DisasterLocation) => {
    setSelectedDisaster(disaster);
  };

  return (
    <div className="app">
      <header className="app-header">
        <div className="header-content">
          <div className="logo-section">
            <GlobeIcon size={32} className="app-icon" />
            <h1>Climate Crisis Tracker</h1>
          </div>
          <p className="tagline">Visualizing climate disasters and connecting relief efforts worldwide</p>
        </div>
        <div className="header-actions">
          <FilterBar onFilterChange={setFilters} />
          <button 
            className="refresh-button" 
            onClick={handleRefreshData}
            disabled={isLoading}
          >
            <RefreshCw size={20} className={isLoading ? 'spinning' : ''} />
            {isLoading ? 'Loading...' : 'Refresh Data'}
          </button>
        </div>
      </header>

      <main className="app-main">
        <div className="stats-bar">
          <div className="stat-item">
            <AlertTriangle size={20} />
            <span className="stat-value">{filteredDisasters.length}</span>
            <span className="stat-label">Active Disasters</span>
          </div>
          <div className="stat-item">
            <span className="stat-value">
              {filteredDisasters.reduce((sum, d) => sum + d.affectedPeople, 0).toLocaleString()}
            </span>
            <span className="stat-label">People Affected</span>
          </div>
          <div className="stat-item">
            <span className="stat-value">
              {filteredDisasters.filter(d => d.severity === 'critical').length}
            </span>
            <span className="stat-label">Critical Events</span>
          </div>
        </div>

        <div className="globe-wrapper">
          <Globe 
            disasters={filteredDisasters} 
            onDisasterClick={handleDisasterClick}
          />
        </div>

        <DisasterPanel 
          disaster={selectedDisaster} 
          onClose={() => setSelectedDisaster(null)}
        />
      </main>

      <footer className="app-footer">
        <p>Data sources: Relief agencies, meteorological services, and environmental organizations</p>
        <p>© 2024 Climate Crisis Tracker - Raising awareness for climate action</p>
      </footer>
    </div>
  );
}

export default App<|MERGE_RESOLUTION|>--- conflicted
+++ resolved
@@ -1,8 +1,4 @@
-<<<<<<< HEAD
 import { useState, useEffect, useCallback } from 'react';
-=======
-import { useState, useEffect, useCallback, Suspense } from 'react';
->>>>>>> 54238d53
 import type { DisasterLocation } from './types/disaster';
 import type { FilterState } from './components/FilterBar';
 import Globe from './components/Globe';
@@ -24,7 +20,6 @@
   });
 
 
-<<<<<<< HEAD
   useEffect(() => {
     const loadEmdatData = async () => {
       setIsLoading(true);
@@ -50,8 +45,6 @@
     loadEmdatData();
   }, []);
 
-=======
->>>>>>> 54238d53
   const applyFilters = useCallback(() => {
     let filtered = [...disasters];
 
@@ -76,11 +69,7 @@
 
   useEffect(() => {
     applyFilters();
-<<<<<<< HEAD
   }, [disasters, filters, applyFilters]);
-=======
-  }, [applyFilters]);
->>>>>>> 54238d53
 
   const handleRefreshData = async () => {
     setIsLoading(true);
